--- conflicted
+++ resolved
@@ -89,7 +89,6 @@
             test_query = "What time is it in America/New_York?"
             base_llm.extract_function_inputs(test_schema, test_query)
 
-<<<<<<< HEAD
     def test_mandatory_args_only(self, base_llm, mixed_function_schema):
         inputs = {"mandatory1": "value1", "mandatory2": 42}
         assert base_llm._is_valid_inputs(
@@ -138,7 +137,7 @@
     def test_check_for_extra_inputs_with_extras(self, base_llm, all_params):
         inputs = {"param1": "value1", "param2": "value2", "extra_param": "extra"}
         assert not base_llm._check_for_extra_inputs(inputs, all_params)
-=======
+
     def test_is_valid_inputs_multiple_inputs(self, base_llm, mocker):
         # Mock the logger to capture the error messages
         mocked_logger = mocker.patch("semantic_router.utils.logger.logger.error")
@@ -235,5 +234,4 @@
         # Test with a malformed signature
         signature = "(param1 int, param2: str = 'default')"
         with pytest.raises(IndexError):
-            base_llm._extract_parameter_info(signature)
->>>>>>> 8cf0234a
+            base_llm._extract_parameter_info(signature)