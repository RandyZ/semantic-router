--- conflicted
+++ resolved
@@ -2,18 +2,12 @@
 
 from semantic_router.encoders import BaseEncoder, CohereEncoder, OpenAIEncoder
 from semantic_router.layer import (
-<<<<<<< HEAD
+    HybridRouteLayer,
     RouteLayer,
-    HybridRouteLayer,
-)  # Replace with the actual module name
+)
+
+# Replace with the actual module name
 from semantic_router.schema import Route
-=======
-    DecisionLayer,
-    HybridDecisionLayer,
-)
-
-from semantic_router.schema import Decision
->>>>>>> 4e08122e
 
 
 def mock_encoder_call(utterances):
@@ -53,13 +47,16 @@
     ]
 
 
-<<<<<<< HEAD
 class TestRouteLayer:
     def test_initialization(self, openai_encoder, routes):
         route_layer = RouteLayer(encoder=openai_encoder, routes=routes)
         assert route_layer.score_threshold == 0.82
-        assert len(route_layer.index) == 5
-        assert len(set(route_layer.categories)) == 2
+        assert len(route_layer.index) if route_layer.index is not None else 0 == 5
+        assert (
+            len(set(route_layer.categories))
+            if route_layer.categories is not None
+            else 0 == 2
+        )
 
     def test_initialization_different_encoders(self, cohere_encoder, openai_encoder):
         route_layer_cohere = RouteLayer(encoder=cohere_encoder)
@@ -70,15 +67,24 @@
 
     def test_add_route(self, openai_encoder):
         route_layer = RouteLayer(encoder=openai_encoder)
-        route = Route(name="Route 3", utterances=["Yes", "No"])
-        route_layer.add(route)
+        route1 = Route(name="Route 1", utterances=["Yes", "No"])
+        route2 = Route(name="Route 2", utterances=["Maybe", "Sure"])
+
+        route_layer.add_route(route=route1)
+        assert route_layer.index is not None and route_layer.categories is not None
         assert len(route_layer.index) == 2
         assert len(set(route_layer.categories)) == 1
+        assert set(route_layer.categories) == {"Route 1"}
+
+        route_layer.add_route(route=route2)
+        assert len(route_layer.index) == 4
+        assert len(set(route_layer.categories)) == 2
+        assert set(route_layer.categories) == {"Route 1", "Route 2"}
 
     def test_add_multiple_routes(self, openai_encoder, routes):
         route_layer = RouteLayer(encoder=openai_encoder)
-        for route in routes:
-            route_layer.add(route)
+        route_layer.add_routes(routes=routes)
+        assert route_layer.index is not None and route_layer.categories is not None
         assert len(route_layer.index) == 5
         assert len(set(route_layer.categories)) == 2
 
@@ -86,57 +92,6 @@
         route_layer = RouteLayer(encoder=openai_encoder, routes=routes)
         query_result = route_layer("Hello")
         assert query_result in ["Route 1", "Route 2"]
-=======
-class TestDecisionLayer:
-    def test_initialization(self, openai_encoder, decisions):
-        decision_layer = DecisionLayer(encoder=openai_encoder, decisions=decisions)
-        assert decision_layer.score_threshold == 0.82
-        assert len(decision_layer.index) if decision_layer.index is not None else 0 == 5
-        assert (
-            len(set(decision_layer.categories))
-            if decision_layer.categories is not None
-            else 0 == 2
-        )
-
-    def test_initialization_different_encoders(self, cohere_encoder, openai_encoder):
-        decision_layer_cohere = DecisionLayer(encoder=cohere_encoder)
-        assert decision_layer_cohere.score_threshold == 0.3
-
-        decision_layer_openai = DecisionLayer(encoder=openai_encoder)
-        assert decision_layer_openai.score_threshold == 0.82
-
-    def test_add_decision(self, openai_encoder):
-        decision_layer = DecisionLayer(encoder=openai_encoder)
-        decision1 = Decision(name="Decision 1", utterances=["Yes", "No"])
-        decision2 = Decision(name="Decision 2", utterances=["Maybe", "Sure"])
-
-        decision_layer.add_decision(decision=decision1)
-        assert (
-            decision_layer.index is not None and decision_layer.categories is not None
-        )
-        assert len(decision_layer.index) == 2
-        assert len(set(decision_layer.categories)) == 1
-        assert set(decision_layer.categories) == {"Decision 1"}
-
-        decision_layer.add_decision(decision=decision2)
-        assert len(decision_layer.index) == 4
-        assert len(set(decision_layer.categories)) == 2
-        assert set(decision_layer.categories) == {"Decision 1", "Decision 2"}
-
-    def test_add_multiple_decisions(self, openai_encoder, decisions):
-        decision_layer = DecisionLayer(encoder=openai_encoder)
-        decision_layer.add_decisions(decisions=decisions)
-        assert (
-            decision_layer.index is not None and decision_layer.categories is not None
-        )
-        assert len(decision_layer.index) == 5
-        assert len(set(decision_layer.categories)) == 2
-
-    def test_query_and_classification(self, openai_encoder, decisions):
-        decision_layer = DecisionLayer(encoder=openai_encoder, decisions=decisions)
-        query_result = decision_layer("Hello")
-        assert query_result in ["Decision 1", "Decision 2"]
->>>>>>> 4e08122e
 
     def test_query_with_no_index(self, openai_encoder):
         route_layer = RouteLayer(encoder=openai_encoder)
@@ -175,10 +130,10 @@
         assert route_layer.score_threshold == 0.82
 
 
-<<<<<<< HEAD
 class TestHybridRouteLayer:
     def test_initialization(self, openai_encoder, routes):
         route_layer = HybridRouteLayer(encoder=openai_encoder, routes=routes)
+        assert route_layer.index is not None and route_layer.categories is not None
         assert route_layer.score_threshold == 0.82
         assert len(route_layer.index) == 5
         assert len(set(route_layer.categories)) == 2
@@ -194,6 +149,7 @@
         route_layer = HybridRouteLayer(encoder=openai_encoder)
         route = Route(name="Route 3", utterances=["Yes", "No"])
         route_layer.add(route)
+        assert route_layer.index is not None and route_layer.categories is not None
         assert len(route_layer.index) == 2
         assert len(set(route_layer.categories)) == 1
 
@@ -201,6 +157,7 @@
         route_layer = HybridRouteLayer(encoder=openai_encoder)
         for route in routes:
             route_layer.add(route)
+        assert route_layer.index is not None and route_layer.categories is not None
         assert len(route_layer.index) == 5
         assert len(set(route_layer.categories)) == 2
 
@@ -208,53 +165,6 @@
         route_layer = HybridRouteLayer(encoder=openai_encoder, routes=routes)
         query_result = route_layer("Hello")
         assert query_result in ["Route 1", "Route 2"]
-=======
-class TestHybridDecisionLayer:
-    def test_initialization(self, openai_encoder, decisions):
-        decision_layer = HybridDecisionLayer(
-            encoder=openai_encoder, decisions=decisions
-        )
-        assert decision_layer.score_threshold == 0.82
-        assert (
-            decision_layer.index is not None and decision_layer.categories is not None
-        )
-        assert len(decision_layer.index) == 5
-        assert len(set(decision_layer.categories)) == 2
-
-    def test_initialization_different_encoders(self, cohere_encoder, openai_encoder):
-        decision_layer_cohere = HybridDecisionLayer(encoder=cohere_encoder)
-        assert decision_layer_cohere.score_threshold == 0.3
-
-        decision_layer_openai = HybridDecisionLayer(encoder=openai_encoder)
-        assert decision_layer_openai.score_threshold == 0.82
-
-    def test_add_decision(self, openai_encoder):
-        decision_layer = HybridDecisionLayer(encoder=openai_encoder)
-        decision = Decision(name="Decision 3", utterances=["Yes", "No"])
-        decision_layer.add(decision)
-        assert (
-            decision_layer.index is not None and decision_layer.categories is not None
-        )
-        assert len(decision_layer.index) == 2
-        assert len(set(decision_layer.categories)) == 1
-
-    def test_add_multiple_decisions(self, openai_encoder, decisions):
-        decision_layer = HybridDecisionLayer(encoder=openai_encoder)
-        for decision in decisions:
-            decision_layer.add(decision)
-        assert (
-            decision_layer.index is not None and decision_layer.categories is not None
-        )
-        assert len(decision_layer.index) == 5
-        assert len(set(decision_layer.categories)) == 2
-
-    def test_query_and_classification(self, openai_encoder, decisions):
-        decision_layer = HybridDecisionLayer(
-            encoder=openai_encoder, decisions=decisions
-        )
-        query_result = decision_layer("Hello")
-        assert query_result in ["Decision 1", "Decision 2"]
->>>>>>> 4e08122e
 
     def test_query_with_no_index(self, openai_encoder):
         route_layer = HybridRouteLayer(encoder=openai_encoder)
