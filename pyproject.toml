[tool.poetry]
name = "semantic-router"
version = "0.0.72"
description = "Super fast semantic router for AI decision making"
authors = ["Aurelio AI <hello@aurelio.ai>"]
readme = "README.md"
packages = [{include = "semantic_router"}]
license = "MIT"

[tool.poetry.dependencies]
python = ">=3.9,<3.13"
pydantic = "^2.5.3"
openai = ">=1.10.0,<2.0.0"
cohere = {version = ">=5.9.4,<6.00", optional = true}
mistralai= {version = ">=0.0.12,<0.1.0", optional = true}
numpy = "^1.25.2"
colorlog = "^6.8.0"
pyyaml = "^6.0.1"
pinecone-text = {version = ">=0.7.1,<0.10.0", optional = true}
torch = {version = ">=2.1.0,<2.6.0", optional = true}
transformers = {version = ">=4.36.2", optional = true}
tokenizers = {version = ">=0.19", optional = true}
llama-cpp-python = {version = ">=0.2.28,<0.2.86", optional = true}
colorama = "^0.4.6"
pinecone = {version=">=5.0.0", optional = true}
regex = ">=2023.12.25"
torchvision = { version = ">=0.17.0,<0.18.0", optional = true}
pillow = { version = ">=10.2.0,<11.0.0", optional = true}
tiktoken = ">=0.6.0,<1.0.0"
matplotlib = { version = "^3.8.3", optional = true}
<<<<<<< HEAD
qdrant-client = {version = "^1.8.0", optional = true}
pymilvus = {version = "^2.4.6", optional = true}
=======
qdrant-client = {version = "^1.11.1", optional = true}
>>>>>>> 08742054
google-cloud-aiplatform = {version = "^1.45.0", optional = true}
requests-mock = "^1.12.1"
boto3 = { version = "^1.34.98", optional = true }
botocore = {version = "^1.34.110", optional = true}
aiohttp = "^3.9.5"
fastembed = {version = "^0.3.0", optional = true}
psycopg2 = {version = "^2.9.9", optional = true}
sphinx = {version = "^7.0.0", optional = true}
sphinxawesome-theme = {version = "^5.2.0", optional = true}

[tool.poetry.extras]
hybrid = ["pinecone-text"]
local = ["torch", "transformers", "tokenizers", "huggingface-hub", "llama-cpp-python"]
pinecone = ["pinecone"]
vision = ["torch", "torchvision", "transformers", "pillow"]
processing = ["matplotlib"]
mistralai = ["mistralai"]
qdrant = ["qdrant-client"]
milvus = ["pymilvus"]
google = ["google-cloud-aiplatform"]
bedrock = ["boto3", "botocore"]
postgres = ["psycopg2"]
fastembed = ["fastembed"]
docs = ["sphinx", "sphinxawesome-theme"]
cohere = ["cohere"]

[tool.poetry.group.dev.dependencies]
ipykernel = "^6.25.0"
ruff = "^0.1.5"
pytest = "^7.4.3"
pytest-mock = "^3.12.0"
pytest-cov = "^4.1.0"
pytest-xdist = "^3.5.0"
mypy = "^1.7.1"
types-pyyaml = "^6.0.12.12"
types-requests = "^2.31.0"
black = {extras = ["jupyter"], version = ">=23.12.1,<24.5.0"}

[build-system]
requires = ["poetry-core"]
build-backend = "poetry.core.masonry.api"

[tool.ruff.per-file-ignores]
"*.ipynb" = ["ALL"]

[tool.ruff]
line-length = 88

[tool.mypy]
ignore_missing_imports = true<|MERGE_RESOLUTION|>--- conflicted
+++ resolved
@@ -28,12 +28,8 @@
 pillow = { version = ">=10.2.0,<11.0.0", optional = true}
 tiktoken = ">=0.6.0,<1.0.0"
 matplotlib = { version = "^3.8.3", optional = true}
-<<<<<<< HEAD
 qdrant-client = {version = "^1.8.0", optional = true}
 pymilvus = {version = "^2.4.6", optional = true}
-=======
-qdrant-client = {version = "^1.11.1", optional = true}
->>>>>>> 08742054
 google-cloud-aiplatform = {version = "^1.45.0", optional = true}
 requests-mock = "^1.12.1"
 boto3 = { version = "^1.34.98", optional = true }
