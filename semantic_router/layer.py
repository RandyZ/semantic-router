import numpy as np
from numpy.linalg import norm
from tqdm.auto import tqdm

from semantic_router.encoders import (
    BaseEncoder,
    BM25Encoder,
    CohereEncoder,
    OpenAIEncoder,
)
from semantic_router.linear import similarity_matrix, top_scores
from semantic_router.schema import Route


class RouteLayer:
    index = None
    categories = None
    score_threshold = 0.82

    def __init__(self, encoder: BaseEncoder, routes: list[Route] = []):
        self.encoder = encoder
        # decide on default threshold based on encoder
        if isinstance(encoder, OpenAIEncoder):
            self.score_threshold = 0.82
        elif isinstance(encoder, CohereEncoder):
            self.score_threshold = 0.3
        else:
            self.score_threshold = 0.82
        # if routes list has been passed, we initialize index now
        if routes:
            # initialize index now
<<<<<<< HEAD
            for route in tqdm(routes):
                self._add_route(route=route)
=======
            self.add_decisions(decisions=decisions)
>>>>>>> 4e08122e

    def __call__(self, text: str) -> str | None:
        results = self._query(text)
        top_class, top_class_scores = self._semantic_classify(results)
        passed = self._pass_threshold(top_class_scores, self.score_threshold)
        if passed:
            return top_class
        else:
            return None

<<<<<<< HEAD
    def add(self, route: Route):
        self._add_route(route=route)

    def _add_route(self, route: Route):
=======
    # def add(self, decision: Decision):
    #     self.add_decision(decision=decision)

    def add_decision(self, decision: Decision):
>>>>>>> 4e08122e
        # create embeddings
        embeds = self.encoder(route.utterances)

        # create route array
        if self.categories is None:
            self.categories = np.array([route.name] * len(embeds))
        else:
            str_arr = np.array([route.name] * len(embeds))
            self.categories = np.concatenate([self.categories, str_arr])
        # create utterance array (the index)
        if self.index is None:
            self.index = np.array(embeds)
        else:
            embed_arr = np.array(embeds)
            self.index = np.concatenate([self.index, embed_arr])

    def add_decisions(self, decisions: list[Decision]):
        # create embeddings for all decisions
        all_utterances = [
            utterance for decision in decisions for utterance in decision.utterances
        ]
        embedded_utterance = self.encoder(all_utterances)

        # create decision array
        decision_names = [
            decision.name for decision in decisions for _ in decision.utterances
        ]
        decision_array = np.array(decision_names)
        self.categories = (
            np.concatenate([self.categories, decision_array])
            if self.categories is not None
            else decision_array
        )

        # create utterance array (the index)
        embed_utterance_arr = np.array(embedded_utterance)
        self.index = (
            np.concatenate([self.index, embed_utterance_arr])
            if self.index is not None
            else embed_utterance_arr
        )

    def _query(self, text: str, top_k: int = 5):
        """Given some text, encodes and searches the index vector space to
        retrieve the top_k most similar records.
        """
        # create query vector
        xq = np.array(self.encoder([text]))
        xq = np.squeeze(xq)  # Reduce to 1d array.

        if self.index is not None:
            # calculate similarity matrix
            sim = similarity_matrix(xq, self.index)
            scores, idx = top_scores(sim, top_k)
            # get the utterance categories (route names)
            routes = self.categories[idx] if self.categories is not None else []
            return [{"route": d, "score": s.item()} for d, s in zip(routes, scores)]
        else:
            return []

    def _semantic_classify(self, query_results: list[dict]) -> tuple[str, list[float]]:
        scores_by_class = {}
        for result in query_results:
            score = result["score"]
            route = result["route"]
            if route in scores_by_class:
                scores_by_class[route].append(score)
            else:
                scores_by_class[route] = [score]

        # Calculate total score for each class
        total_scores = {route: sum(scores) for route, scores in scores_by_class.items()}
        top_class = max(total_scores, key=lambda x: total_scores[x], default=None)

        # Return the top class and its associated scores
        return str(top_class), scores_by_class.get(top_class, [])

    def _pass_threshold(self, scores: list[float], threshold: float) -> bool:
        if scores:
            return max(scores) > threshold
        else:
            return False


class HybridRouteLayer:
    index = None
    sparse_index = None
    categories = None
    score_threshold = 0.82

    def __init__(
        self, encoder: BaseEncoder, routes: list[Route] = [], alpha: float = 0.3
    ):
        self.encoder = encoder
        self.sparse_encoder = BM25Encoder()
        self.alpha = alpha
        # decide on default threshold based on encoder
        if isinstance(encoder, OpenAIEncoder):
            self.score_threshold = 0.82
        elif isinstance(encoder, CohereEncoder):
            self.score_threshold = 0.3
        else:
            self.score_threshold = 0.82
        # if routes list has been passed, we initialize index now
        if routes:
            # initialize index now
            for route in tqdm(routes):
                self._add_route(route=route)

    def __call__(self, text: str) -> str | None:
        results = self._query(text)
        top_class, top_class_scores = self._semantic_classify(results)
        passed = self._pass_threshold(top_class_scores, self.score_threshold)
        if passed:
            return top_class
        else:
            return None

    def add(self, route: Route):
        self._add_route(route=route)

    def _add_route(self, route: Route):
        # create embeddings
        dense_embeds = np.array(self.encoder(route.utterances))  # * self.alpha
        sparse_embeds = np.array(
            self.sparse_encoder(route.utterances)
        )  # * (1 - self.alpha)

        # create route array
        if self.categories is None:
            self.categories = np.array([route.name] * len(route.utterances))
            self.utterances = np.array(route.utterances)
        else:
            str_arr = np.array([route.name] * len(route.utterances))
            self.categories = np.concatenate([self.categories, str_arr])
            self.utterances = np.concatenate(
                [self.utterances, np.array(route.utterances)]
            )
        # create utterance array (the dense index)
        if self.index is None:
            self.index = dense_embeds
        else:
            self.index = np.concatenate([self.index, dense_embeds])
        # create sparse utterance array
        if self.sparse_index is None:
            self.sparse_index = sparse_embeds
        else:
            self.sparse_index = np.concatenate([self.sparse_index, sparse_embeds])

    def _query(self, text: str, top_k: int = 5):
        """Given some text, encodes and searches the index vector space to
        retrieve the top_k most similar records.
        """
        # create dense query vector
        xq_d = np.array(self.encoder([text]))
        xq_d = np.squeeze(xq_d)  # Reduce to 1d array.
        # create sparse query vector
        xq_s = np.array(self.sparse_encoder([text]))
        xq_s = np.squeeze(xq_s)
        # convex scaling
        xq_d, xq_s = self._convex_scaling(xq_d, xq_s)

        if self.index is not None:
            # calculate dense vec similarity
            index_norm = norm(self.index, axis=1)
            xq_d_norm = norm(xq_d.T)
            sim_d = np.dot(self.index, xq_d.T) / (index_norm * xq_d_norm)
            # calculate sparse vec similarity
            sparse_norm = norm(self.sparse_index, axis=1)
            xq_s_norm = norm(xq_s.T)
            sim_s = np.dot(self.sparse_index, xq_s.T) / (sparse_norm * xq_s_norm)
            total_sim = sim_d + sim_s
            # get indices of top_k records
            top_k = min(top_k, total_sim.shape[0])
            idx = np.argpartition(total_sim, -top_k)[-top_k:]
            scores = total_sim[idx]
            # get the utterance categories (route names)
            routes = self.categories[idx] if self.categories is not None else []
            return [{"route": d, "score": s.item()} for d, s in zip(routes, scores)]
        else:
            return []

    def _convex_scaling(self, dense: list[float], sparse: list[float]):
        # scale sparse and dense vecs
        dense = np.array(dense) * self.alpha
        sparse = np.array(sparse) * (1 - self.alpha)
        return dense, sparse

    def _semantic_classify(self, query_results: list[dict]) -> tuple[str, list[float]]:
        scores_by_class = {}
        for result in query_results:
            score = result["score"]
            route = result["route"]
            if route in scores_by_class:
                scores_by_class[route].append(score)
            else:
                scores_by_class[route] = [score]

        # Calculate total score for each class
        total_scores = {route: sum(scores) for route, scores in scores_by_class.items()}
        top_class = max(total_scores, key=lambda x: total_scores[x], default=None)

        # Return the top class and its associated scores
        return str(top_class), scores_by_class.get(top_class, [])

    def _pass_threshold(self, scores: list[float], threshold: float) -> bool:
        if scores:
            return max(scores) > threshold
        else:
            return False<|MERGE_RESOLUTION|>--- conflicted
+++ resolved
@@ -29,12 +29,7 @@
         # if routes list has been passed, we initialize index now
         if routes:
             # initialize index now
-<<<<<<< HEAD
-            for route in tqdm(routes):
-                self._add_route(route=route)
-=======
-            self.add_decisions(decisions=decisions)
->>>>>>> 4e08122e
+            self.add_routes(routes=routes)
 
     def __call__(self, text: str) -> str | None:
         results = self._query(text)
@@ -45,17 +40,7 @@
         else:
             return None
 
-<<<<<<< HEAD
-    def add(self, route: Route):
-        self._add_route(route=route)
-
-    def _add_route(self, route: Route):
-=======
-    # def add(self, decision: Decision):
-    #     self.add_decision(decision=decision)
-
-    def add_decision(self, decision: Decision):
->>>>>>> 4e08122e
+    def add_route(self, route: Route):
         # create embeddings
         embeds = self.encoder(route.utterances)
 
@@ -72,22 +57,20 @@
             embed_arr = np.array(embeds)
             self.index = np.concatenate([self.index, embed_arr])
 
-    def add_decisions(self, decisions: list[Decision]):
-        # create embeddings for all decisions
+    def add_routes(self, routes: list[Route]):
+        # create embeddings for all routes
         all_utterances = [
-            utterance for decision in decisions for utterance in decision.utterances
+            utterance for route in routes for utterance in route.utterances
         ]
         embedded_utterance = self.encoder(all_utterances)
 
-        # create decision array
-        decision_names = [
-            decision.name for decision in decisions for _ in decision.utterances
-        ]
-        decision_array = np.array(decision_names)
+        # create route array
+        route_names = [route.name for route in routes for _ in route.utterances]
+        route_array = np.array(route_names)
         self.categories = (
-            np.concatenate([self.categories, decision_array])
+            np.concatenate([self.categories, route_array])
             if self.categories is not None
-            else decision_array
+            else route_array
         )
 
         # create utterance array (the index)
