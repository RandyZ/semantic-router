import asyncio
import hashlib
import json
import os
import time
<<<<<<< HEAD
import json
import requests
from json.decoder import JSONDecodeError

from typing import Any, Dict, List, Optional, Union, Tuple
=======
from typing import Any, Dict, List, Optional, Tuple, Union
>>>>>>> c0cce859

import aiohttp
import numpy as np
from pydantic import BaseModel, Field

from semantic_router.index.base import BaseIndex, IndexConfig
from semantic_router.schema import ConfigParameter, SparseEmbedding
from semantic_router.utils.logger import logger


def clean_route_name(route_name: str) -> str:
    return route_name.strip().replace(" ", "-")


class DeleteRequest(BaseModel):
    ids: list[str] | None = None
    delete_all: bool = False
    namespace: str | None = None
    filter: dict[str, Any] | None = None


def build_records(
    embeddings: List[List[float]],
    routes: List[str],
    utterances: List[str],
    function_schemas: Optional[Optional[List[Dict[str, Any]]]] = None,
    metadata_list: List[Dict[str, Any]] = [],
    sparse_embeddings: Optional[Optional[List[SparseEmbedding]]] = None,
) -> List[Dict]:
    if function_schemas is None:
        function_schemas = [{}] * len(embeddings)
    if sparse_embeddings is None:
        vectors_to_upsert = [
            PineconeRecord(
                values=vector,
                route=route,
                utterance=utterance,
                function_schema=json.dumps(function_schema),
                metadata=metadata,
            ).to_dict()
            for vector, route, utterance, function_schema, metadata in zip(
                embeddings,
                routes,
                utterances,
                function_schemas,
                metadata_list,
            )
        ]
    else:
        vectors_to_upsert = [
            PineconeRecord(
                values=vector,
                sparse_values=sparse_emb.to_pinecone(),
                route=route,
                utterance=utterance,
                function_schema=json.dumps(function_schema),
                metadata=metadata,
            ).to_dict()
            for vector, route, utterance, function_schema, metadata, sparse_emb in zip(
                embeddings,
                routes,
                utterances,
                function_schemas,
                metadata_list,
                sparse_embeddings,
            )
        ]
    return vectors_to_upsert


class PineconeRecord(BaseModel):
    id: str = ""
    values: List[float]
    sparse_values: Optional[dict[str, list]] = None
    route: str
    utterance: str
    function_schema: str = "{}"
    metadata: Dict[str, Any] = {}  # Additional metadata dictionary

    def __init__(self, **data):
        super().__init__(**data)
        clean_route = clean_route_name(self.route)
        # Use SHA-256 for a more secure hash
        utterance_id = hashlib.sha256(self.utterance.encode()).hexdigest()
        self.id = f"{clean_route}#{utterance_id}"
        self.metadata.update(
            {
                "sr_route": self.route,
                "sr_utterance": self.utterance,
                "sr_function_schema": self.function_schema,
            }
        )

    def to_dict(self):
        d = {
            "id": self.id,
            "values": self.values,
            "metadata": self.metadata,
        }
        if self.sparse_values:
            d["sparse_values"] = self.sparse_values
        return d


class PineconeIndex(BaseIndex):
    index_prefix: str = "semantic-router--"
    api_key: Optional[str] = None
    index_name: str = "index"
    dimensions: Union[int, None] = None
    metric: str = "dotproduct"
    cloud: str = "aws"
    region: str = "us-east-1"
    host: str = ""
    client: Any = Field(default=None, exclude=True)
    index: Optional[Any] = Field(default=None, exclude=True)
    ServerlessSpec: Any = Field(default=None, exclude=True)
    namespace: Optional[str] = ""
    base_url: Optional[str] = None
    headers: dict[str, str] = {}
    index_host: Optional[str] = "http://localhost:5080"

    def __init__(
        self,
        api_key: Optional[str] = None,
        index_name: str = "index",
        dimensions: Optional[int] = None,
        metric: str = "dotproduct",
        cloud: str = "aws",
        region: str = "us-east-1",
        host: str = "",
        namespace: Optional[str] = "",
        base_url: Optional[str] = "",
        init_async_index: bool = False,
    ):
        super().__init__()
        self.api_key = api_key or os.getenv("PINECONE_API_KEY")
        if not self.api_key:
            raise ValueError("Pinecone API key is required.")

        self.headers = {
            "Api-Key": self.api_key,
            "Content-Type": "application/json",
            "User-Agent": "source_tag=semanticrouter",
        }

        self.base_url = base_url or os.getenv("PINECONE_API_BASE_URL")

        if self.base_url and "api.pinecone.io" in self.base_url:
            self.headers["X-Pinecone-API-Version"] = "2024-07"

        self.index_name = index_name
        self.dimensions = dimensions
        self.metric = metric
        self.cloud = cloud
        self.region = region
        self.host = host
        if namespace == "sr_config":
            raise ValueError("Namespace 'sr_config' is reserved for internal use.")
        self.namespace = namespace
        self.type = "pinecone"

        logger.warning(
            "Default region changed from us-west-2 to us-east-1 in v0.1.0.dev6"
        )

        self.client = self._initialize_client(api_key=self.api_key)

        # try initializing index
        self.index = self._init_index()

    def _initialize_client(self, api_key: Optional[str] = None):
        try:
            from pinecone import Pinecone, ServerlessSpec

            self.ServerlessSpec = ServerlessSpec
        except ImportError:
            raise ImportError(
                "Please install pinecone-client to use PineconeIndex. "
                "You can install it with: "
                "`pip install 'semantic-router[pinecone]'`"
            )
        pinecone_args = {
            "api_key": api_key,
            "source_tag": "semanticrouter",
            "host": self.base_url,
        }
        if self.namespace:
            pinecone_args["namespace"] = self.namespace

        return Pinecone(**pinecone_args)

    def _init_index(self, force_create: bool = False) -> Union[Any, None]:
        """Initializing the index can be done after the object has been created
        to allow for the user to set the dimensions and other parameters.

        If the index doesn't exist and the dimensions are given, the index will
        be created. If the index exists, it will be returned. If the index doesn't
        exist and the dimensions are not given, the index will not be created and
        None will be returned.

        :param force_create: If True, the index will be created even if the
            dimensions are not given (which will raise an error).
        :type force_create: bool, optional
        """
        index_exists = self.index_name in self.client.list_indexes().names()
        dimensions_given = self.dimensions is not None
        if dimensions_given and not index_exists:
            # if the index doesn't exist and we have dimension value
            # we create the index
            self.client.create_index(
                name=self.index_name,
                dimension=self.dimensions,
                metric=self.metric,
                spec=self.ServerlessSpec(cloud=self.cloud, region=self.region),
            )
            # wait for index to be created
            while not self.client.describe_index(self.index_name).status["ready"]:
                time.sleep(1)
            index = self.client.Index(self.index_name)
            time.sleep(0.5)
        elif index_exists:
            # if the index exists we just return it
            self.index_host = self.client.describe_index(self.index_name).host

            if self.index_host and self.base_url:
                if "api.pinecone.io" in self.base_url:
                    if not self.index_host.startswith("http"):
                        self.index_host = f"https://{self.index_host}"
                else:
                    if "http" not in self.index_host:
                        self.index_host = f"http://{self.base_url.split(':')[-2].strip('/')}:{self.index_host.split(':')[-1]}"
                    elif not self.index_host.startswith("http://"):
                        if "localhost" in self.index_host:
                            self.index_host = f"http://{self.base_url.split(':')[-2].strip('/')}:{self.index_host.split(':')[-1]}"
                        else:
                            self.index_host = f"http://{self.index_host}"
                index = self.client.Index(self.index_name, host=self.index_host)
                self.host = self.index_host
            # grab the dimensions from the index
            self.dimensions = index.describe_index_stats()["dimension"]
        elif force_create and not dimensions_given:
            raise ValueError(
                "Cannot create an index without specifying the dimensions."
            )
        else:
            # if the index doesn't exist and we don't have the dimensions
            # we return None
            logger.warning(
                "Index could not be initialized. Init parameters: "
                f"{self.index_name=}, {self.dimensions=}, {self.metric=}, "
                f"{self.cloud=}, {self.region=}, {self.host=}, {self.namespace=}, "
                f"{force_create=}"
            )
            index = None
        if index is not None:
            self.host = self.client.describe_index(self.index_name)["host"]
        return index

    async def _init_async_index(self, force_create: bool = False):
        index_stats = None
        indexes = await self._async_list_indexes()
        index_names = [i["name"] for i in indexes["indexes"]]
        index_exists = self.index_name in index_names
        if self.dimensions is not None and not index_exists:
            await self._async_create_index(
                name=self.index_name,
                dimension=self.dimensions,
                metric=self.metric,
                cloud=self.cloud,
                region=self.region,
            )
            # TODO describe index and async sleep
            index_ready = "false"
            while index_ready != "true":
                index_stats = await self._async_describe_index(self.index_name)
                index_ready = index_stats["status"]["ready"]
                await asyncio.sleep(1)
        elif index_exists:
            index_stats = await self._async_describe_index(self.index_name)
            # grab dimensions for the index
            self.dimensions = index_stats["dimension"]
        elif force_create and self.dimensions is None:
            raise ValueError(
                "Cannot create an index without specifying the dimensions."
            )
        else:
            # if the index doesn't exist and we don't have the dimensions
            # we raise warning
            logger.warning(
                "Index could not be initialized. Init parameters: "
                f"{self.index_name=}, {self.dimensions=}, {self.metric=}, "
                f"{self.cloud=}, {self.region=}, {self.host=}, {self.namespace=}, "
                f"{force_create=}"
            )
        self.host = index_stats["host"] if index_stats else ""

    def _batch_upsert(self, batch: List[Dict]):
        """Helper method for upserting a single batch of records.

        :param batch: The batch of records to upsert.
        :type batch: List[Dict]
        """
        if self.index is not None:
            self.index.upsert(vectors=batch, namespace=self.namespace)
        else:
            raise ValueError("Index is None, could not upsert.")

    def add(
        self,
        embeddings: List[List[float]],
        routes: List[str],
        utterances: List[str],
        function_schemas: Optional[Optional[List[Dict[str, Any]]]] = None,
        metadata_list: List[Dict[str, Any]] = [],
        batch_size: int = 100,
        sparse_embeddings: Optional[Optional[List[SparseEmbedding]]] = None,
        **kwargs,
    ):
        """Add vectors to Pinecone in batches."""
        if self.index is None:
            self.dimensions = self.dimensions or len(embeddings[0])
            self.index = self._init_index(force_create=True)
        vectors_to_upsert = build_records(
            embeddings=embeddings,
            routes=routes,
            utterances=utterances,
            function_schemas=function_schemas,
            metadata_list=metadata_list,
            sparse_embeddings=sparse_embeddings,
        )
        for i in range(0, len(vectors_to_upsert), batch_size):
            batch = vectors_to_upsert[i : i + batch_size]
            self._batch_upsert(batch)

    async def aadd(
        self,
        embeddings: List[List[float]],
        routes: List[str],
        utterances: List[str],
        function_schemas: Optional[Optional[List[Dict[str, Any]]]] = None,
        metadata_list: List[Dict[str, Any]] = [],
        batch_size: int = 100,
        sparse_embeddings: Optional[Optional[List[SparseEmbedding]]] = None,
        **kwargs,
    ):
        """Add vectors to Pinecone in batches."""
        if self.index is None:
            self.dimensions = self.dimensions or len(embeddings[0])
            self.index = await self._init_async_index(force_create=True)
        vectors_to_upsert = build_records(
            embeddings=embeddings,
            routes=routes,
            utterances=utterances,
            function_schemas=function_schemas,
            metadata_list=metadata_list,
            sparse_embeddings=sparse_embeddings,
        )

        for i in range(0, len(vectors_to_upsert), batch_size):
            batch = vectors_to_upsert[i : i + batch_size]
            await self._async_upsert(
                vectors=batch,
                namespace=self.namespace or "",
            )

    def _remove_and_sync(self, routes_to_delete: dict):
        for route, utterances in routes_to_delete.items():
            remote_routes = self._get_routes_with_ids(route_name=route)
            ids_to_delete = [
                r["id"]
                for r in remote_routes
                if (r["route"], r["utterance"])
                in zip([route] * len(utterances), utterances)
            ]
            if ids_to_delete and self.index:
                self.index.delete(ids=ids_to_delete, namespace=self.namespace)

    async def _async_remove_and_sync(self, routes_to_delete: dict):
        for route, utterances in routes_to_delete.items():
            remote_routes = await self._async_get_routes_with_ids(route_name=route)
            ids_to_delete = [
                r["id"]
                for r in remote_routes
                if (r["route"], r["utterance"])
                in zip([route] * len(utterances), utterances)
            ]
            if ids_to_delete and self.index:
                await self._async_delete(
                    ids=ids_to_delete, namespace=self.namespace or ""
                )

    def _get_route_ids(self, route_name: str):
        clean_route = clean_route_name(route_name)
        ids, _ = self._get_all(prefix=f"{clean_route}#")
        return ids

    async def _async_get_route_ids(self, route_name: str):
        clean_route = clean_route_name(route_name)
        ids, _ = await self._async_get_all(prefix=f"{clean_route}#")
        return ids

    def _get_routes_with_ids(self, route_name: str):
        clean_route = clean_route_name(route_name)
        ids, metadata = self._get_all(prefix=f"{clean_route}#", include_metadata=True)
        route_tuples = []
        for id, data in zip(ids, metadata):
            route_tuples.append(
                {
                    "id": id,
                    "route": data["sr_route"],
                    "utterance": data["sr_utterance"],
                }
            )
        return route_tuples

    async def _async_get_routes_with_ids(self, route_name: str):
        clean_route = clean_route_name(route_name)
        ids, metadata = await self._async_get_all(
            prefix=f"{clean_route}#", include_metadata=True
        )
        route_tuples = []
        for id, data in zip(ids, metadata):
            route_tuples.append(
                {"id": id, "route": data["sr_route"], "utterance": data["sr_utterance"]}
            )
        return route_tuples

    def _get_all(self, prefix: Optional[str] = None, include_metadata: bool = False):
        """
        Retrieves all vector IDs from the Pinecone index using pagination.

        :param prefix: The prefix to filter the vectors by.
        :type prefix: Optional[str]
        :param include_metadata: Whether to include metadata in the response.
        :type include_metadata: bool
        :return: A tuple containing a list of vector IDs and a list of metadata dictionaries.
        :rtype: tuple[list[str], list[dict]]
        """
        if self.index is None:
            raise ValueError("Index is None, could not retrieve vector IDs.")
        all_vector_ids = []
        metadata = []

        for ids in self.index.list(prefix=prefix, namespace=self.namespace):
            all_vector_ids.extend(ids)

            if include_metadata:
                for id in ids:
                    res_meta = (
                        self.index.fetch(ids=[id], namespace=self.namespace)
                        if self.index
                        else {}
                    )
                    metadata.extend(
                        [x["metadata"] for x in res_meta["vectors"].values()]
                    )

        return all_vector_ids, metadata

    def delete(self, route_name: str):
        route_vec_ids = self._get_route_ids(route_name=route_name)
        if self.index is not None:
            logger.info("index is not None, deleting...")
            if self.base_url and "api.pinecone.io" in self.base_url:
                self.index.delete(ids=route_vec_ids, namespace=self.namespace)
            else:

                response = requests.post(
                    f"{self.index_host}/vectors/delete",
                    json=DeleteRequest(
                        ids=route_vec_ids,
                        delete_all=True,
                        namespace=self.namespace,
                    ).model_dump(exclude_none=True),
                    timeout=10,
                )
                if response.status_code == 200:
                    logger.info(
                        f"Deleted {len(route_vec_ids)} vectors from index {self.index_name}."
                    )
                else:
                    error_message = response.text
                    raise Exception(
                        f"Failed to delete vectors: {response.status_code} : {error_message}"
                    )
        else:
            raise ValueError("Index is None, could not delete.")

    def delete_all(self):
        if self.index is not None:
            self.index.delete(delete_all=True, namespace=self.namespace)
        else:
            raise ValueError("Index is None, could not delete.")

    def describe(self) -> IndexConfig:
        if self.index is not None:
            stats = self.index.describe_index_stats()
            return IndexConfig(
                type=self.type,
                dimensions=stats["dimension"],
                vectors=stats["namespaces"][self.namespace]["vector_count"],
            )
        else:
            return IndexConfig(
                type=self.type,
                dimensions=self.dimensions or 0,
                vectors=0,
            )

    def is_ready(self) -> bool:
        """
        Checks if the index is ready to be used.
        """
        return self.index is not None

    def query(
        self,
        vector: np.ndarray,
        top_k: int = 5,
        route_filter: Optional[List[str]] = None,
        sparse_vector: dict[int, float] | SparseEmbedding | None = None,
    ) -> Tuple[np.ndarray, List[str]]:
        """Search the index for the query vector and return the top_k results.

        :param vector: The query vector to search for.
        :type vector: np.ndarray
        :param top_k: The number of top results to return, defaults to 5.
        :type top_k: int, optional
        :param route_filter: A list of route names to filter the search results, defaults to None.
        :type route_filter: Optional[List[str]], optional
        :param sparse_vector: An optional sparse vector to include in the query.
        :type sparse_vector: Optional[SparseEmbedding]
        :param kwargs: Additional keyword arguments for the query, including sparse_vector.
        :type kwargs: Any
        :return: A tuple containing an array of scores and a list of route names.
        :rtype: Tuple[np.ndarray, List[str]]
        :raises ValueError: If the index is not populated.
        """
        if self.index is None:
            raise ValueError("Index is not populated.")
        query_vector_list = vector.tolist()
        if route_filter is not None:
            filter_query = {"sr_route": {"$in": route_filter}}
        else:
            filter_query = None
        if sparse_vector is not None:
            logger.error(f"sparse_vector exists:{sparse_vector}")
            if isinstance(sparse_vector, dict):
                sparse_vector = SparseEmbedding.from_dict(sparse_vector)
            if isinstance(sparse_vector, SparseEmbedding):
                # unnecessary if-statement but mypy didn't like this otherwise
                sparse_vector = sparse_vector.to_pinecone()
        try:
            results = self.index.query(
                vector=[query_vector_list],
                sparse_vector=sparse_vector,
                top_k=top_k,
                filter=filter_query,
                include_metadata=True,
                namespace=self.namespace,
            )
        except Exception:
            logger.error("retrying query with vector as str")
            results = self.index.query(
                vector=query_vector_list,
                sparse_vector=sparse_vector,
                top_k=top_k,
                filter=filter_query,
                include_metadata=True,
                namespace=self.namespace,
            )
        scores = [result["score"] for result in results["matches"]]
        route_names = [result["metadata"]["sr_route"] for result in results["matches"]]
        return np.array(scores), route_names

    def _read_config(self, field: str, scope: str | None = None) -> ConfigParameter:
        scope = scope or self.namespace
        if self.index is None:
            return ConfigParameter(
                field=field,
                value="",
                scope=scope,
            )
        config_id = f"{field}#{scope}"
        config_record = self.index.fetch(
            ids=[config_id],
            namespace="sr_config",
        )
        if config_record.get("vectors"):
            return ConfigParameter(
                field=field,
                value=config_record["vectors"][config_id]["metadata"]["value"],
                created_at=config_record["vectors"][config_id]["metadata"][
                    "created_at"
                ],
                scope=scope,
            )
        else:
            logger.warning(f"Configuration for {field} parameter not found in index.")
            return ConfigParameter(
                field=field,
                value="",
                scope=scope,
            )

    async def _async_read_config(
        self, field: str, scope: str | None = None
    ) -> ConfigParameter:
        """Read a config parameter from the index asynchronously.

        :param field: The field to read.
        :type field: str
        :param scope: The scope to read.
        :type scope: str | None
        :return: The config parameter that was read.
        :rtype: ConfigParameter
        """
        scope = scope or self.namespace
        if self.index is None:
            return ConfigParameter(
                field=field,
                value="",
                scope=scope,
            )
        config_id = f"{field}#{scope}"
        config_record = await self._async_fetch_metadata(
            vector_id=config_id, namespace="sr_config"
        )
        if config_record:
            try:
                return ConfigParameter(
                    field=field,
                    value=config_record["value"],
                    created_at=config_record["created_at"],
                    scope=scope,
                )
            except KeyError:
                raise ValueError(
                    f"Found invalid config record during sync: {config_record}"
                )
        else:
            logger.warning(f"Configuration for {field} parameter not found in index.")
            return ConfigParameter(
                field=field,
                value="",
                scope=scope,
            )

    def _write_config(self, config: ConfigParameter) -> ConfigParameter:
        """Method to write a config parameter to the remote Pinecone index.

        :param config: The config parameter to write to the index.
        :type config: ConfigParameter
        """
        config.scope = config.scope or self.namespace
        if self.index is None:
            raise ValueError("Index has not been initialized.")
        if self.dimensions is None:
            raise ValueError("Must set PineconeIndex.dimensions before writing config.")
        self.index.upsert(
            vectors=[config.to_pinecone(dimensions=self.dimensions)],
            namespace="sr_config",
        )
        return config

    async def _async_write_config(self, config: ConfigParameter) -> ConfigParameter:
        """Method to write a config parameter to the remote Pinecone index.

        :param config: The config parameter to write to the index.
        :type config: ConfigParameter
        """
        config.scope = config.scope or self.namespace
        if self.index is None:
            raise ValueError("Index has not been initialized.")
        if self.dimensions is None:
            raise ValueError("Must set PineconeIndex.dimensions before writing config.")
        pinecone_config = config.to_pinecone(dimensions=self.dimensions)
        await self._async_upsert(
            vectors=[pinecone_config],
            namespace="sr_config",
        )
        return config

    async def aquery(
        self,
        vector: np.ndarray,
        top_k: int = 5,
        route_filter: Optional[List[str]] = None,
        sparse_vector: dict[int, float] | SparseEmbedding | None = None,
    ) -> Tuple[np.ndarray, List[str]]:
        """
        Asynchronously search the index for the query vector and return the top_k results.

        :param vector: The query vector to search for.
        :type vector: np.ndarray
        :param top_k: The number of top results to return, defaults to 5.
        :type top_k: int, optional
        :param route_filter: A list of route names to filter the search results, defaults to None.
        :type route_filter: Optional[List[str]], optional
        :param kwargs: Additional keyword arguments for the query, including sparse_vector.
        :type kwargs: Any
        :keyword sparse_vector: An optional sparse vector to include in the query.
        :type sparse_vector: Optional[dict]
        :return: A tuple containing an array of scores and a list of route names.
        :rtype: Tuple[np.ndarray, List[str]]
        :raises ValueError: If the index is not populated.
        """
        if self.host == "":
            raise ValueError("Host is not initialized.")
        query_vector_list = vector.tolist()
        if route_filter is not None:
            filter_query = {"sr_route": {"$in": route_filter}}
        else:
            filter_query = None
        # set sparse_vector_obj
        sparse_vector_obj: dict[str, Any] | None = None
        if sparse_vector is not None:
            if isinstance(sparse_vector, dict):
                sparse_vector_obj = SparseEmbedding.from_dict(sparse_vector)
            if isinstance(sparse_vector, SparseEmbedding):
                # unnecessary if-statement but mypy didn't like this otherwise
                sparse_vector_obj = sparse_vector.to_pinecone()
        results = await self._async_query(
            vector=query_vector_list,
            sparse_vector=sparse_vector_obj,
            namespace=self.namespace or "",
            filter=filter_query,
            top_k=top_k,
            include_metadata=True,
        )
        scores = [result["score"] for result in results["matches"]]
        route_names = [result["metadata"]["sr_route"] for result in results["matches"]]
        return np.array(scores), route_names

    async def aget_routes(self) -> list[tuple]:
        """Asynchronously get a list of route and utterance objects currently
        stored in the index.

        :return: A list of (route_name, utterance) objects.
        :rtype: List[Tuple]
        """
        if self.host == "":
            raise ValueError("Host is not initialized.")

        return await self._async_get_routes()

    def delete_index(self):
        self.client.delete_index(self.index_name)
        self.index = None

    # __ASYNC CLIENT METHODS__
    async def _async_query(
        self,
        vector: list[float],
        sparse_vector: dict[str, Any] | None = None,
        namespace: str = "",
        filter: Optional[dict] = None,
        top_k: int = 5,
        include_metadata: bool = False,
    ):
        params = {
            "vector": vector,
            "sparse_vector": sparse_vector,
            "namespace": namespace,
            "filter": filter,
            "top_k": top_k,
            "include_metadata": include_metadata,
            "topK": top_k,
            "includeMetadata": include_metadata,
        }
        if self.host == "":
            raise ValueError("self.host is not initialized.")
        elif self.base_url and "api.pinecone.io" in self.base_url:
            if not self.host.startswith("http"):
                logger.error(f"host exists:{self.host}")

                self.host = f"https://{self.host}"
        elif self.host.startswith("localhost") and self.base_url:
            self.host = f"http://{self.base_url.split(':')[-2].strip('/')}:{self.host.split(':')[-1]}"

        async with aiohttp.ClientSession() as session:
            async with session.post(
                f"{self.host}/query",
                json=params,
                headers=self.headers,
            ) as response:
                if response.status != 200:
                    error_text = await response.text()
                    logger.error(f"Error in query response: {error_text}")
                    return {}  # or handle the error as needed

                try:
                    return await response.json(content_type=None)
                except JSONDecodeError as e:
                    logger.error(f"JSON decode error: {e}")
                    return {}

    async def _async_list_indexes(self):
        async with aiohttp.ClientSession() as session:
            async with session.get(
                f"{self.base_url}/indexes",
                headers=self.headers,
            ) as response:
                return await response.json(content_type=None)

    async def _async_upsert(
        self,
        vectors: list[dict],
        namespace: str = "",
    ):
        params = {
            "vectors": vectors,
            "namespace": namespace,
        }

        if self.base_url and "api.pinecone.io" in self.base_url:
            if not self.host.startswith("http"):
                logger.error(f"host exists:{self.host}")
                self.host = f"https://{self.host}"

        elif self.host.startswith("localhost") and self.base_url:
            self.host = f"http://{self.base_url.split(':')[-2].strip('/')}:{self.host.split(':')[-1]}"
        async with aiohttp.ClientSession() as session:
            async with session.post(
                f"{self.host}/vectors/upsert",
                json=params,
                headers=self.headers,
            ) as response:
                res = await response.json(content_type=None)
                return res

    async def _async_create_index(
        self,
        name: str,
        dimension: int,
        cloud: str,
        region: str,
        metric: str = "dotproduct",
    ):
        params = {
            "name": name,
            "dimension": dimension,
            "metric": metric,
            "spec": {"serverless": {"cloud": cloud, "region": region}},
        }
        async with aiohttp.ClientSession() as session:
            async with session.post(
                f"{self.base_url}/indexes",
                json=params,
                headers=self.headers,
            ) as response:
                return await response.json(content_type=None)

    async def _async_delete(self, ids: list[str], namespace: str = ""):
        params = {
            "ids": ids,
            "namespace": namespace,
        }
        if self.base_url and "api.pinecone.io" in self.base_url:
            if not self.host.startswith("http"):
                logger.error(f"host exists:{self.host}")
                self.host = f"https://{self.host}"
        elif self.host.startswith("localhost") and self.base_url:
            self.host = f"http://{self.base_url.split(':')[-2].strip('/')}:{self.host.split(':')[-1]}"

        async with aiohttp.ClientSession() as session:
            async with session.post(
                f"{self.host}/vectors/delete",
                json=params,
                headers=self.headers,
            ) as response:
                return await response.json(content_type=None)

    async def _async_describe_index(self, name: str):
        async with aiohttp.ClientSession() as session:
            async with session.get(
                f"{self.base_url}/indexes/{name}",
                headers=self.headers,
            ) as response:
                return await response.json(content_type=None)

    async def _async_get_all(
        self, prefix: Optional[str] = None, include_metadata: bool = False
    ) -> tuple[list[str], list[dict]]:
        """Retrieves all vector IDs from the Pinecone index using pagination
        asynchronously.

        :param prefix: The prefix to filter the vectors by.
        :type prefix: Optional[str]
        :param include_metadata: Whether to include metadata in the response.
        :type include_metadata: bool
        :return: A tuple containing a list of vector IDs and a list of metadata dictionaries.
        :rtype: tuple[list[str], list[dict]]
        """
        if self.index is None:
            raise ValueError("Index is None, could not retrieve vector IDs.")
        if self.host == "":
            raise ValueError("self.host is not initialized.")

        all_vector_ids = []
        next_page_token = None

        if prefix:
            prefix_str = f"?prefix={prefix}"
        else:
            prefix_str = ""

        if self.base_url and "api.pinecone.io" in self.base_url:
            if not self.host.startswith("http"):
                logger.error(f"host exists:{self.host}")
                self.host = f"https://{self.host}"

        elif self.host.startswith("localhost") and self.base_url:
            self.host = f"http://{self.base_url.split(':')[-2].strip('/')}:{self.host.split(':')[-1]}"

        list_url = f"{self.host}/vectors/list{prefix_str}"
        params: dict = {}
        if self.namespace:
            params["namespace"] = self.namespace
        metadata = []

        async with aiohttp.ClientSession() as session:
            while True:
                if next_page_token:
                    params["paginationToken"] = next_page_token

                async with session.get(
                    list_url,
                    params=params,
                    headers=self.headers,
                ) as response:
                    if response.status != 200:
                        error_text = await response.text()
                        logger.error(f"Error fetching vectors: {error_text}")
                        break

                    response_data = await response.json(content_type=None)

                vector_ids = [vec["id"] for vec in response_data.get("vectors", [])]
                if not vector_ids:
                    break
                all_vector_ids.extend(vector_ids)

                if include_metadata:
                    metadata_tasks = [
                        self._async_fetch_metadata(id) for id in vector_ids
                    ]
                    metadata_results = await asyncio.gather(*metadata_tasks)
                    metadata.extend(metadata_results)

                next_page_token = response_data.get("pagination", {}).get("next")
                if not next_page_token:
                    break

        return all_vector_ids, metadata

    async def _async_fetch_metadata(
        self,
        vector_id: str,
        namespace: str | None = None,
    ) -> dict:
        """Fetch metadata for a single vector ID asynchronously using the
        ClientSession.

        :param vector_id: The ID of the vector to fetch metadata for.
        :type vector_id: str
        :param namespace: The namespace to fetch metadata for.
        :type namespace: str | None
        :return: A dictionary containing the metadata for the vector.
        :rtype: dict
        """
        if self.host == "":
            raise ValueError("self.host is not initialized.")
        if self.base_url and "api.pinecone.io" in self.base_url:
            if not self.host.startswith("http"):
                logger.error(f"host exists:{self.host}")
                self.host = f"https://{self.host}"
        elif self.host.startswith("localhost") and self.base_url:
            self.host = f"http://{self.base_url.split(':')[-2].strip('/')}:{self.host.split(':')[-1]}"

        url = f"{self.host}/vectors/fetch"

        params = {
            "ids": [vector_id],
        }

        if namespace:
            params["namespace"] = [namespace]
        elif self.namespace:
            params["namespace"] = [self.namespace]

        async with aiohttp.ClientSession() as session:
            async with session.get(
                url, params=params, headers=self.headers
            ) as response:
                if response.status != 200:
                    error_text = await response.text()
                    logger.error(f"Error fetching metadata: {error_text}")
                    return {}

                try:
                    response_data = await response.json(content_type=None)
                except Exception as e:
                    logger.warning(f"No metadata found for vector {vector_id}: {e}")
                    return {}

                return (
                    response_data.get("vectors", {})
                    .get(vector_id, {})
                    .get("metadata", {})
                )

    def __len__(self):
        namespace_stats = self.index.describe_index_stats()["namespaces"].get(
            self.namespace
        )
        if namespace_stats:
            return namespace_stats["vector_count"]
        else:
            return 0<|MERGE_RESOLUTION|>--- conflicted
+++ resolved
@@ -3,15 +3,10 @@
 import json
 import os
 import time
-<<<<<<< HEAD
 import json
 import requests
 from json.decoder import JSONDecodeError
-
-from typing import Any, Dict, List, Optional, Union, Tuple
-=======
 from typing import Any, Dict, List, Optional, Tuple, Union
->>>>>>> c0cce859
 
 import aiohttp
 import numpy as np
